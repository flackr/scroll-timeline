import {
  ScrollTimeline,
  installScrollOffsetExtension,
  addAnimation,
  removeAnimation
} from "./scroll-timeline-base";

const nativeElementAnimate = window.Element.prototype.animate;
const nativeAnimation = window.Animation;


/**
 * Creates a ready promise with a pending task, to be executed at the time
 * the promise is resolved. The promise will auto-resolve in the next animation
 * frame, but may be resolved or rejected earlier as a result of API calls that
 * change the state of the animation. The state of the promise
 * (pending|resolved|rejected) may be queried to determine when a replacement
 * promise is needed.
 * @param details {Ojbect}
 * @param task {function}
 */
function createReadyPromise(details) {
  let nativeResolve = undefined;
  let nativeReject = undefined;
  let pendingTask = undefined;
  let pendingTaskName = undefined;
  let state = 'pending';
  const p = new Promise((resolve, reject) => {
    nativeResolve = resolve;
    nativeReject = reject;
  });

  p.resolve = () => {
    state = 'resolved';
    pendingTask = null;
    pendingTaskName = null;
    nativeResolve(details.proxy);
  }
  p.reject = () => {
    state = 'rejected';
    pendingTask = null;
    pendingTaskName = null;
    nativeReject(new DOMException("The user aborted a request", "AbortError"));
  }
  p.cancelTask = () => {
    pendingTask = null;
  }
  p.queueTask = (task, name) => {
    pendingTask = task;
    pendingTaskName = name;
  }
  p.state = () => {
    return state;
  }
  p.taskName = () => {
    return pendingTaskName;
  }

  const runOrRequeueTask = () => {
    if (!pendingTask)
      return;

    if (details.timeline.currentTime !== null) {
      pendingTask();
      pendingTask = null;
      return;
    }
    requestAnimationFrame(runOrRequeueTask);
  }

  // Run the pending task in the next animation frame. The task is responsible
  // for resolving the promise. The pending task will not run while the timeline
  // is inactive.
  requestAnimationFrame(runOrRequeueTask);

  details.readyPromise = p;
  return p;
}

function pendingPlay(details) {
  if (!details.readyPromise)
    return false;
  return details.readyPromise.taskName() == 'play';
}

function pendingPause(details) {
  if (!details.readyPromise)
    return false;
  return details.readyPromise.taskName() == 'pause';
}

/**
 * Creates a finished promise that can be synchronously resolved or scheduled to
 * resolve on the next animation frame after entering the finished state.
 */
function createFinishedPromise(details) {
  let nativeResolve = undefined;
  let nativeReject = undefined;
  let state = 'pending';
  const p = new Promise((resolve, reject) => {
    nativeResolve = resolve;
    nativeReject = reject;
  });
  p.resolve = () => {
    state = 'resolved';
    nativeResolve(details.proxy);
  }
  p.reject = () => {
    state = 'rejected';
    nativeReject(new DOMException("The user aborted a request", "AbortError"));
  }
  p.ScheduleAsyncFinish = () => {
    requestAnimationFrame(() => {
      // Ensure that we are still in the finished state as it may have been a
      // temporary state.
      if (details.proxy.playState == 'finished' && state == 'pending') {
         p.resolve();
         details.animation.finish();
      }
    });
  };
  details.finishedPromise = p;
  return p;
}


function effectivePlaybackRate(details) {
  if (details.pendingPlaybackRate)
    return details.pendingPlaybackRate;
  return details.animation.playbackRate;
}

function applyPendingPlaybackRate(details) {
  if (details.pendingPlaybackRate) {
    details.animation.playbackRate = details.pendingPlaybackRate;
    details.pendingPlaybackRate = null;
  }
}

function calculateCurrentTime(details) {
  if (!details.timeline)
    return null;

  const timelineTime = details.timeline.curentTime;
  if (timelineTime === null)
    return null;

  if (details.startTime === null)
    return null;

  return (timelineTime - details.startTime) * details.animation.playbackRate;
}

function calculateStartTime(details, currentTime) {
  if (!details.timeline)
    return null;

  const timelineTime = details.timeline.currentTime;
  if (timelineTime == null)
    return null;

  return timelineTime - currentTime / details.animation.playbackRate;
}

function updateFinishedState(details, didSeek, synchronouslyNotify) {
  if (!details.timeline)
    return;

  // 1. Calculate the unconstrained current time. The dependency on did_seek is
  // required to accommodate timelines that may change direction. Without this
  // distinction, a once-finished animation would remain finished even when its
  // timeline progresses in the opposite direction.
  const unconstrainedCurrentTime =
      didSeek ? details.proxy.currentTime : calculateCurrentTime(details);

  // 2. Conditionally update the hold time.
  if (unconstrainedCurrentTime && details.startTime != null &&
      !details.proxy.pending) {
    // Can seek outside the bounds of the active effect. Set the hold time to
    // the unconstrained value of the current time in the event that this update
    // is the result of explicitly setting the current time and the new time
    // is out of bounds. An update due to a time tick should not snap the hold
    // value back to the boundary if previously set outside the normal effect
    // boundary. The value of previous current time is used to retain this
    // value.
    const playbackRate = effectivePlaybackRate(details);
    const effectEnd = details.animation.effect.getTiming().duration;
    let boundary = details.previousCurrentTime;
    // TODO: Support hold phase.
    if (playbackRate > 0 && unconstrainedCurrentTime >= effectEnd) {
      if (boundary === null || boundary < effectEnd)
        boundary = effectEnd;
      details.holdTime = didSeek ? unconstrainedCurrentTime : boundary;
    } else if (playbackRate < 0 && unconstrainedCurrentTime <= 0) {
      if (boundary == null || boundary > 0)
        boundary = 0;
      details.holdTime = didSeek ? unconstrainedCurrentTime : boundary;
    } else if (playbackRate != 0) {
      // Update start time and reset hold time.
      if (didSeek && details.holdTime !== null)
        details.startTime = calculateStartTime(details, details.holdTime);
      details.holdTime = null;
    }
  }

  // Additional step to ensure that the native animation has the same value for
  // current time as the proxy.
  syncCurrentTime(details);

<<<<<<< HEAD
  // 3. Set the previous current time.
  details.previousCurrentTime = details.animation.currentTime;

  // 4. Set the current finished state.
  const playState = this.playState;
  if (playState == 'finished') {
    if (!details.finishedPromise)
      createFinishedPromise(details);

    if (details.finishedPromise.state() == 'pending') {
      // 5. Setup finished notification.
      if (synchronouslyNotify) {
        details.resolve();
=======
  const newPlayState = isFinished() ? 'finished' : 'running';
  if (newPlayState == details.playState)
    return;

  details.playState = newPlayState;
  if (newPlayState == 'finished') {
    requestAnimationFrame(() => {
      // Finished state may have been temporary. Ensure that we are still in the
      // 'finished' state.
      if (details.playState == 'finished') {
        // Resolve the finished promise and queue the onfinished event.
        // Finish snaps to the boundary. Restore current time after the finish
        // call.
        const previousCurrentTime = details.animation.currentTime;
>>>>>>> 65e66a5e
        details.animation.finish();
      } else {
        details.finishdPromise.ScheduleAsyncFinish();
      }
    }
  } else {
    // 6. If not finished but the current finished promise is already resolved,
    //    create a new promise.
    if (details.finishedPromise &&
        details.finishedPromise.state() == 'resolved') {
      details.finsihedPromise = null;
    }
    if (details.animation.playState != 'paused')
      details.animation.pause();
  }
}

function hasActiveTimeline(details) {
  return !details.timeline || details.timeline.phase != 'inactive';
}

function syncCurrentTime(details) {
  if (!details.timeline)
    return;

  if (details.startTime !== null) {
    const timelineTime = details.timeline.currentTime;
    details.animation.currentTime =
        (timelineTime - details.startTime) * details.animation.playbackRate;
  } else if (details.holdTime !== null) {
    details.animation.currentTime = details.holdTime;
  }
}

function resetPendingTasks(details) {
  // https://www.w3.org/TR/web-animations-1/#reset-an-animations-pending-tasks

  // 1. If animation does not have a pending play task or a pending pause task,
  //    abort this procedure.
  if (!details.readyPromise || !details.readyPromise.state() == 'pending')
    return;

  // 2. If animation has a pending play task, cancel that task.
  // 3. If animation has a pending pause task, cancel that task.
  details.readyPromise.cancelTask();

  // 4. Apply any pending playback rate on animation.
  applyPendingPlaybackRate(details);

  // 5. Reject animation’s current ready promise with a DOMException named
  //    "AbortError".
  details.readyPromise.reject();

  // 6. Let animation’s current ready promise be the result of creating a new
  //    resolved Promise object.
  details.readyPromise = null;
}

function tickAnimation(timelineTime) {
  const details = proxyAnimations.get(this);
  if (timelineTime == null) {
    // While the timeline is inactive, it's effect should not be applied.
    // To polyfill this behavior, we cancel the underlying animation.
    if (details.animation.playState != 'idle')
      details.animation.cancel();
    return;
  }

  if (this.playState == 'running') {
    details.animation.currentTime =
        (timelineTime - this.startTime) * this.playbackRate;
    updateFinishedState(details, false, false);
  }
}

// Create an alternate Animation class which proxies API requests.
// TODO: Create a full-fledged proxy so missing methods are automatically
// fetched from Animation.
let proxyAnimations = new WeakMap();

export class ProxyAnimation {
  constructor(effect, timeline) {
    const animation =
        (effect instanceof nativeAnimation) ?
           effect : new nativeAnimation(effect, animationTimeline);
    const isScrollAnimation = timeline instanceof ScrollTimeline;
    const animationTimeline = isScrollAnimation ? undefined : timeline;
    proxyAnimations.set(this, {
      animation: animation,
      timeline: isScrollAnimation ? timeline : undefined,
      playState: isScrollAnimation ? "idle" : null,
      readyPromise: null,
      finishedPromise: null,
      // Start and hold times are directly tracked in the proxy despite being
      // accessible via the animation so that direct manipulation of these
      // properties does not affect the play state of the underlying animation.
      // Note that any changes to these values require an update of current
      // time for the underlying animation to ensure that its hold time is set
      // to the correct position.
      startTime: null,
      holdTime: null,
      previousCurrentTime: null,
      // When changing the timeline on a paused animation, we defer updating the
      // start time until the animation resumes playing.
      resetCurrentTimeOnResume: false,
      // Calls to reverse and updatePlaybackRate set a pending rate that does
      // not immediately take effect. The value of this property is
      // inaccessible via the web animations API and therefore explicitly
      // tracked.
      pendingPlaybackRate: null,
      proxy: this,
      sequence: 0, /* Used to track ready promises. */
      aborted: new Set(), /* Aborted sequences. */
    });
  }

  // -----------------------------------------
  // Web animation API
  // -----------------------------------------

  get effect() {
    return proxyAnimations.get(this).animation.effect;
  }
  set effect(newEffect) {
    proxyAnimations.get(this).animation.effect = newEffect;
  }

  get timeline() {
    const details = proxyAnimations.get(this);
    // If we explicitly set a null timeline we will return the underlying
    // animation's timeline.
    return details.timeline || details.animation.timeline;
  }
  set timeline(newTimeline) {
    const oldTimeline = this.timeline;
    if (oldTimeline == newTimeline)
      return;

    const details = proxyAnimations.get(this);

    const fromScrollTimeline = (oldTimeline instanceof ScrollTimeline);
    const toScrollTimeline = (newTimeline instanceof ScrollTimeline);
    const previousCurrentTime = this.currentTime;
    const previousPlayState = this.playState;
    const playbackRate = effectivePlaybackRate(details);
    const pending = this.pending;

    if (fromScrollTimeline) {
      removeAnimation(details.timeline, details.animation);
    }

    details.resetCurrentTimeOnResume = false;
    if (toScrollTimeline) {
      details.timeline = newTimeline;
      applyPendingPlaybackRate(details);
      details.animation.pause();
      switch(previousPlayState) {
        case 'idle':
          details.holdTime = null;
          details.startTime = null;
          break;

        case 'paused':
          details.resetCurrentTimeOnResume = true;
          details.animation.currentTime = previousCurrentTime;
          removeAnimation(details.timeline, details.animation);
          break;

        case 'running':
        case 'finished':
          details.startTime =
              playbackRate < 0 ? details.animation.effect.getTiming().duration
                               : 0;
          details.holdTime =
              previousPlayState == 'finished' ? previousCurrentTime : null;
          addAnimation(details.timeline, details.animation,
              tickAnimation.bind(this));
          break;
      }
      if (pending)
        createReadyPromise(details); // TODO: Need to queue up a task.
      return;
    }

    if (details.animation.timeline == newTimeline) {
      if (fromScrollTimeline) {
        details.timeline = null;
        details.animation.currentTime = previousCurrentTime;
        switch (details.playbackRate) {
          case 'paused':
            details.animation.pause();
            break;

          case 'running':
          case 'finished':
            details.animation.play();
        }
      }
    } else {
      throw TypeError("Unsupported timeline: " + newTimeline);
    }
  }

  get startTime() {
    const details = proxyAnimations.get(this);
    if (details.timeline)
      return details.startTime;

    return details.animation.startTime;
  }
  set startTime(value) {
    // https://drafts.csswg.org/web-animations/#setting-the-start-time-of-an-animation
    const details = proxyAnimations.get(this);
    if (!details.timeline) {
      details.animation.startTime = value;
      return;
    }

    // TODO: handle hold phase.
    const timelineTime = details.timeline.currentTime;
    if (timelineTime === null && value !== null)
      details.holdTime = null;

    const previousCurrentTime = this.currentTime;
    applyPendingPlaybackRate(details);
    details.startTime = value;
    details.resetCurrentTimeOnResume = false;
    details.readyPromise = null;

    if (value === null) {
      details.holdTime = previousCurrentTime;
    } else {
      if (timelineTime !== null) {
        details.animation.currentTime =
            (timelineTime - value) * this.playbackRate;
        updateFinishedState(details, true, false);
      }
    }

    // Ensure that currentTime is updated for the native animation.
    syncCurrentTime(details);
  }

  get currentTime() {
    const details = proxyAnimations.get(this);
    if (!details.timeline)
      return details.animation.currentTime;

    if (details.holdTime != null)
      return details.holdTime;

    return calculateCurrentTime(details);
  }
  set currentTime(value) {
    const details = proxyAnimations.get(this);
    details.animation.currentTime = value;
    if (!details.timeline || value == null)
      return;

    // https://drafts.csswg.org/web-animations/#setting-the-current-time-of-an-animation
    const previouStartTime = details.startTime;
    const previousHoldTime = details.holdTime;
    const timelinePhase = details.timeline.phase;

    // Update either the hold time or the start time.
    if (details.holdTime !== null || details.startTime === null ||
        timelinePhase == 'inactive' || details.animation.playbackRate == 0) {
      // TODO: Support hold phase.
      details.holdTime = value;
    } else {
      details.startTime = calculateStartTime(details, value);
    }
    details.resetCurrentTimeOnResume = false;

    // Preserve invariant that we can only set a start time or a hold time in
    // the absence of an active timeline.
    if (timelinePhase == 'inactive')
      details.startTime = null;

    // Reset the previous current time.
    details.previousCurrentTime = null;

    // Synchronously resolve pending pause task.
    if (pendingPause(details)) {
      details.holdTime = value;
      applyPendingPlaybackRate(details);
      details.startTime = null;
      details.readyPromise.cancelTask();
      details.readyPromise.resolve();
    }

    // Update the finished state.
    updateFinishedState(details, true, false);
  }

  get playbackRate() {
    return proxyAnimations.get(this).animation.playbackRate;
  }
  set playbackRate(value) {
    const details = proxyAnimations.get(this);
    details.animation.playbackRate = value;
    details.pendingPlaybackRate = null;
    updateFinishedState(details, false, false);
  }

  get playState() {
    details = proxyAnimations.get(this);
    if (!details.timeline)
      return details.animation.playState;

    const currentTime = this.currentTime;
    const pendingTask =
        details.readyPromise ? details.readyPromise.taskName() : null;

    // 1. All of the following conditions are true:
    //    * The current time of animation is unresolved, and
    //    * the start time of animation is unresolved, and
    //    * animation does not have either a pending play task or a pending pause
    //      task,
    //    then idle.
    if (currentTime === null && details.startTime === null &&
        pendingTask == null)
      return 'idle';

    // 2. Either of the following conditions are true:
    //    * animation has a pending pause task, or
    //    * both the start time of animation is unresolved and it does not have a
    //      pending play task,
    //    then paused.
    if (pendingTask == 'pause' ||
        (details.startTime === null && pendingTask == 'play'))
      return 'paused';

    // 3.  For animation, current time is resolved and either of the following
    //     conditions are true:
    //     * animation’s effective playback rate > 0 and current time >= target
    //       effect end; or
    //     * animation’s effective playback rate < 0 and current time <= 0,
    //    then finished.
    if (currentTime != null) {
      if (details.animation.playbackRate > 0 &&
          currentTime >= details.animation.effect.getTiming().duration)
        return 'finished';
      if (details.animation.playbackRate < 0 && currentTime <= 0)
        return 'finished';
    }

    // 4.  Otherwise
    return 'running';
  }

  get replaceState() {
    // TODO: Fix me. Replace state is not a boolean.
    return proxyAnimations.get(this).animation.pending;
  }

  get pending() {
    const details = proxyAnimations.get(this);
    if (details.timeline)
      return details.readyPromise && details.readyPromise.state() == 'pending';

    return details.animation.pending;
  }

  finish() {
    const details = proxyAnimations.get(this);
    if (!details.timeline) {
      details.animation.finish();
      return;
    }

    // 1. If animation’s effective playback rate is zero, or if animation’s
    //    effective playback rate > 0 and target effect end is infinity, throw
    //    an InvalidStateError and abort these steps.
    const playbackRate = effectivePlaybackRate(details);
    const duration = details.animation.effect.getTiming().duration;
    if (playbackRate == 0 || (playbackRate < 0 && duration == Infinity)) {
      // Let native implementation handle throwing the exception. This should
      // not affect the state of the native animation.
      details.animation.finish();
      return;
    }

    // 2. Apply any pending playback rate to animation.
    applyPendingPlaybackRate(details);

    // 3. Set limit as follows:
    //       If playback rate > 0,
    //          Let limit be target effect end.
    //       Otherwise,
    //          Let limit be zero.
    const limit = playbackRate < 0 ? 0 : duration;

    // 4. Silently set the current time to limit.
    this.currentTime = limit;

    // 5. If animation’s start time is unresolved and animation has an
    //    associated active timeline, let the start time be the result of
    //    evaluating
    //        timeline time - (limit / playback rate)
    //    where timeline time is the current time value of the associated
    //    timeline.
    const timelineTime = details.timeline.currentTime;
    if (details.startTime === null && timelineTime !== null) {
       details.startTime =
           timelineTime - (limit / details.animation.playbackRate);
    }

    // 6. If there is a pending pause task and start time is resolved,
    //    6.1 Let the hold time be unresolved.
    //    6.2 Cancel the pending pause task.
    //    6.3 Resolve the current ready promise of animation with animation.
    if (pendingPause(details) && details.startTime !== null) {
      details.holdTime = null;
<<<<<<< HEAD
      details.readyPromise.cancelTask();
      details.readyPromise.resolve();
=======
      details.playState = 'finished';
      removeAnimation(details.timeline, details.animation);
      details.readyPromise = null;
      // Resolve the finished promise and fire the finished event.
      // TODO: polyfill the finished promise.  Otherwise, toggling an inactive
      // timeline and back will cancel the underlying aniomation, which in turn,
      // rejects a pending finished promise.
      details.animation.finish();
    } else {
      details.startTime = null;
      details.holdTime = seekTime;
      details.playState = 'paused';
>>>>>>> 65e66a5e
    }

    // 7. If there is a pending play task and start time is resolved, cancel
    //    that task and resolve the current ready promise of animation with
    //    animation.
    if (pendingPlay(details) && details.startTime !== null) {
      details.readyPromise.cancelTask();
      details.readyPromise.resolve();
    }

    // 8. Run the procedure to update an animation’s finished state for
    //    animation with the did seek flag set to true, and the synchronously
    //    notify flag set to true.
    updateFinishedState(details, true, true);

    // // Additional step to update the play state.
    // // TODO: Calculate the play state rather than storing it to better align
    // //       with the spec.
    // const currentTime = this.currentTime;
    // if (currentTime) {
    //   details.holdTime = currentTime;
    //   details.playState =
    //       (details.startTime != null) ? 'finished' : 'paused';
    // } else {
    //   if (details.startTime != null || details.holdTime != null) {
    //     details.playState = 'paused';
    //   } else {
    //     details.playState = 'idle';
    //   }
    // }
    // syncCurrentTime(details);
    // details.animation.finish();
  }

    // if (hasActiveTimeline(details)) {
    //   details.startTime = timelineTime - seekTime / playbackRate;
    //   details.holdTime = seekTime;
    //   details.playState = 'finished';
    //   removeAnimation(details.timeline, details.animation);
    //   if (details.readyPromise && details.readyPromise.state() == 'pending')
    //     details.readyPromise.resolve();
    // } else {
    //   details.startTime = null;
    //   details.holdTime = seekTime;
    //   details.playState = 'paused';
    // }
    // // Resolve the finished promise and fire the finished event.
    // details.animation.finish();
  // }

  play() {
    const details = proxyAnimations.get(this);
    if (!details.timeline) {
      details.animation.play();
      return;
    }

    // https://drafts.csswg.org/web-animations/#playing-an-animation-section.
    // 1. Let aborted pause be a boolean flag that is true if animation has a
    //    pending pause task, and false otherwise.
    // 2. Let has pending ready promise be a boolean flag that is initially
    //    false.
    // 3. Let seek time be a time value that is initially unresolved.
    // 4. Let has finite timeline be true if animation has an associated
    //    timeline that is not monotonically increasing.
    //    Note: this value will always true at this point in the polyfill.
    //    Following steps are pruned based on the procedure for scroll
    //    timelines.
    const abortedPause = details.playState == 'paused' && this.pending;

    let hasPendingReadyPromise = false;
    let seekTime = null;

    // 5. Perform the steps corresponding to the first matching condition from
    //    the following, if any:
    //
    // 5a If animation’s effective playback rate > 0, the auto-rewind flag is
    //    true and either animation’s:
    //      current time is unresolved, or
    //      current time < zero, or
    //      current time >= target effect end,
    //    5a1. Set seek time to zero.
    //
    // 5b If animation’s effective playback rate < 0, the auto-rewind flag is
    //    true and either animation’s:
    //      current time is unresolved, or
    //      current time ≤ zero, or
    //      current time > target effect end,
    //    5b1. If associated effect end is positive infinity,
    //         throw an "InvalidStateError" DOMException and abort these steps.
    //    5b2. Otherwise,
    //         5b2a Set seek time to animation's associated effect end.
    //
    // 5c If animation’s effective playback rate = 0 and animation’s current time
    //    is unresolved,
    //    5c1. Set seek time to zero.
    // Note: the auto-rewind flag is always true if directly calling play.

    let previousCurrentTime = details.animation.currentTime;

    // Resume of a paused animation after a timeline change snaps to the scroll
    // position.
    if (details.resetCurrentTimeOnResume) {
      previousCurrentTime = null;
      details.resetCurrentTimeOnResume = false;
    }

    const playbackRate = effectivePlaybackRate(details);
    const duration = details.animation.effect.getTiming().duration;
    if (playbackRate > 0 && (previousCurrentTime == null ||
                             previousCurrentTime < 0 ||
                             previousCurrentTime >= duration)) {
      seekTime = 0;
    } else if (playbackRate < 0 && (previousCurrentTime == null ||
                                    previousCurrentTime <= 0 ||
                                    previousCurrentTime > duration)) {
      if (duration == Infinity) {
        // Defer to native implementation to handle throwing the exception.
        details.animation.play();
        return;
      }
      seekTime = duration;
    } else if (playbackRate == 0 && previousCurrentTime == null) {
      seekTime = 0;
    }

    // 6. If seek time is resolved,
    //        6a1. Set animation's start time to seek time.
    //        6a2. Let animation's hold time be unresolved.
    //        6a3. Apply any pending playback rate on animation.
    if (seekTime != null) {
      details.startTime = seekTime;
      details.holdTime = null;
      applyPendingPlaybackRate(details);
    }

    // Additional steps for the polyfill.
    details.playState = "running";
    addAnimation(details.timeline, details.animation,
                 tickAnimation.bind(this));

    // 7. If animation's hold time is resolved, let its start time be
    //    unresolved.
    if (details.holdTime) {
      details.startTime = null;
    }

    // 8. If animation has a pending play task or a pending pause task,
    //   8.1 Cancel that task.
    //   8.2 Set has pending ready promise to true.
    if (details.readyPromise && this.pending) {
      details.readyPromise.cancelTask();
      hasPendingReadyPromise = true;
    }

    // 9. If the following three conditions are all satisfied:
    //      animation’s hold time is unresolved, and
    //      seek time is unresolved, and
    //      aborted pause is false, and
    //      animation does not have a pending playback rate,
    //    abort this procedure.
    if (details.holdTime === null && seekTime === null &&
        !abortedPause && details.pendingPlaybackRate === null)
    return;

    // 10. If has pending ready promise is false, let animation’s current ready
    //    promise be a new promise in the relevant Realm of animation.
    if (details.readyPromise && !hasPendingReadyPromise)
      details.readyPromise = null;

    // Additional polyfill step to ensure that the native animation has the
    // correct value for current time.
    syncCurrentTime(details);

    // 11. Schedule a task to run as soon as animation is ready.
    const commitPendingPlay = () => {
      const timelineTime = details.timeline.currentTime;
      if (details.holdTime != null) {
        // A: If animation’s hold time is resolved,
        // A.1. Apply any pending playback rate on animation.
        // A.2. Let new start time be the result of evaluating:
        //        ready time - hold time / playback rate for animation.
        //      If the playback rate is zero, let new start time be simply ready
        //      time.
        // A.3. Set the start time of animation to new start time.
        // A.4. If animation’s playback rate is not 0, make animation’s hold
        //      time unresolved.
        applyPendingPlaybackRate(details);
        if (playbackRate == 0) {
          details.startTime = timelineTime;
        } else {
          details.startTime
              = timelineTime -
                  details.holdTime / details.animation.playbackRate;
          details.holdTime = null;
        }
      } else if (details.startTime !== null &&
                 details.pendingPlaybackRate !== null) {
        // B: If animation’s start time is resolved and animation has a pending
        //    playback rate,
        // B.1. Let current time to match be the result of evaluating:
        //        (ready time - start time) × playback rate for animation.
        // B.2 Apply any pending playback rate on animation.
        // B.3 If animation’s playback rate is zero, let animation’s hold time
        //     be current time to match.
        // B.4 Let new start time be the result of evaluating:
        //       ready time - current time to match / playback rate
        //     for animation.
        //     If the playback rate is zero, let new start time be simply ready
        //     time.
        // B.5 Set the start time of animation to new start time.
        const currentTimeToMatch =
            (timelineTime - details.startTime) * details.animation.playbackRate;
        applyPendingPlaybackRate(details);
        const playbackRate = details.animation.playbackRate;
        if (playbackRate == 0) {
          details.holdTime = null;
          details.startTime = timelineTime;
        } else {
          details.startTime = timelineTime - currentTimeToMatch / playbackRate;
        }
      }

      // 8.4 Resolve animation’s current ready promise with animation.
      if (details.readyPromise && details.readyPromise.state() == 'pending')
         details.readyPromise.resolve();

      // 8.5 Run the procedure to update an animation’s finished state for
      //     animation with the did seek flag set to false, and the
      //     synchronously notify flag set to false.
      updateFinishedState(details, false, false);

      // Additional polyfill step to update the native animation's current time.
      syncCurrentTime(details);
    };

    if (!details.readyPromise)
      createReadyPromise(details);
    details.readyPromise.queueTask(commitPendingPlay, 'play');
  }

  pause() {
    const details = proxyAnimations.get(this);
    if (!details.timeline) {
      details.animation.pause();
      return;
    }

    // https://www.w3.org/TR/web-animations-1/#pausing-an-animation-section

    // 1. If animation has a pending pause task, abort these steps.
    // 2. If the play state of animation is paused, abort these steps.
    if (details.playState == "paused")
      return;

    // 3. Let seek time be a time value that is initially unresolved.
    // 4. Let has finite timeline be true if animation has an associated
    //    timeline that is not monotonically increasing.
    //    Note: always true if we have reached this point in the polyfill.
    //    Pruning following steps to be specific to scroll timelines.
    let seekTime = null;

    // 5.  If the animation’s current time is unresolved, perform the steps
    //     according to the first matching condition from below:
    // 5a. If animation’s playback rate is ≥ 0,
    //       Set seek time to zero.
    // 5b. Otherwise,
    //         If associated effect end for animation is positive infinity,
    //             throw an "InvalidStateError" DOMException and abort these
    //             steps.
    //         Otherwise,
    //             Set seek time to animation's associated effect end.

    const playbackRate = details.animation.playbackRate;
    const duration = details.animation.effect.getTiming().duration;

    if (details.animation.currentTime === null) {
      if (playbackRate >= 0) {
        seekTime = 0;
      } else if (duration == Infinity) {
        // Let native implementation take care of throwing the exception.
        details.animation.pause();
        return;
      } else {
        seekTime = duration;
      }
    }

    // 6. If seek time is resolved,
    //        If has finite timeline is true,
    //            Set animation's start time to seek time.
    if (seekTime !== null)
      details.startTime = seekTime;

    // 7. Let has pending ready promise be a boolean flag that is initially
    //    false.
    // 8. If animation has a pending play task, cancel that task and let has
    //    pending ready promise be true.
    // 9. If has pending ready promise is false, set animation’s current ready
    //    promise to a new promise in the relevant Realm of animation.
    if (details.playState == 'running' && details.readyPromise &&
        details.readyPromise.state() == 'pending') {
      details.readyPromise.cancelTask();
    } else {
      details.readyPromise = null;
    }

    // Extra step for the polyfill.
    details.playState = 'paused';

    // 10. Schedule a task to be executed at the first possible moment after the
    //     user agent has performed any processing necessary to suspend the
    //     playback of animation’s target effect, if any. The task shall perform
    //     the following steps:
    const commitPendingPause = () => {
      // 1. Let ready time be the time value of the timeline associated with
      //    animation at the moment when the user agent completed processing
      //    necessary to suspend playback of animation’s target effect.
      const readyTime = details.timeline.currentTime;

      // 2. If animation’s start time is resolved and its hold time is not
      //    resolved, let animation’s hold time be the result of evaluating
      //    (ready time - start time) × playback rate.
      if (details.startTime != null && details.holdTime == null) {
        details.holdTime =
            (readyTime - details.startTime) * details.animation.playbackRate;
      }

      // 3. Apply any pending playback rate on animation.
      applyPendingPlaybackRate(details);

      // 4. Make animation’s start time unresolved.
      details.startTime = null;

      // 5. Resolve animation’s current ready promise with animation.
      details.readyPromise.resolve();

      // 6. Run the procedure to update an animation’s finished state for
      // animation with the did seek flag set to false, and the synchronously
      //  notify flag set to false.
      updateFinishedState(details, false, false);

      // Additional polyfill step to update the native animation's current time.
      syncCurrentTime(details);
    };

    if (!details.readyPromise)
      createReadyPromise(details);
    details.readyPromise.queueTask(commitPendingPause, 'pause');
  }

  reverse() {
    const details = proxyAnimations.get(this);
    if (!details.timeline) {
      details.animation.reverse();
      return;
    }

    const playbackRate = effectivePlaybackRate(details);
    const duration = details.animation.effect.getTiming().duration;
    if (playbackRate == 0 || (playbackRate > 0 && duration == Infinity)) {
      // Let native implementation handle throwing the exception.
      details.animation.reverse();
      return;
    }

    this.updatePlaybackRate(-playbackRate);
    this.play();
  }

  updatePlaybackRate(rate) {
    const details = proxyAnimations.get(this);
    details.pendingPlaybackRate = rate;
    if (!details.timeline) {
      details.animation.updatePlaybackRate(rate);
      return;
    }

    // https://drafts.csswg.org/web-animations/#setting-the-playback-rate-of-an-animation

    // 1. Let previous play state be animation’s play state.
    // 2. Let animation’s pending playback rate be new playback rate.
    const previousPlayState = details.playState;

    // 3. Perform the steps corresponding to the first matching condition from
    //    below:
    //
    // 3a If animation has a pending play task or a pending pause task,
    //    Abort these steps.
    if (details.readyPromise && details.readyPromise.state() == 'pending')
      return;

    switch(previousPlayState) {
      // 3b If previous play state is idle or paused,
      //    Apply any pending playback rate on animation.
      case 'idle':
      case 'paused':
        applyPendingPlaybackRate(details);
        break;

      // 3c If previous play state is finished,
      //    3c.1 Let the unconstrained current time be the result of calculating
      //         the current time of animation substituting an unresolved time
      //          value for the hold time.
      //    3c.2 Let animation’s start time be the result of evaluating the
      //         following expression:
      //    timeline time - (unconstrained current time / pending playback rate)
      // Where timeline time is the current time value of the timeline
      // associated with animation.
      //    3c.3 If pending playback rate is zero, let animation’s start time be
      //         timeline time.
      //    3c.4 Apply any pending playback rate on animation.
      //    3c.5 Run the procedure to update an animation’s finished state for
      //         animation with the did seek flag set to false, and the
      //         synchronously notify flag set to false.

      case 'finished':
        const timelineTime = details.timeline.currentTime;
        const unconstrainedCurrentTime = timelineTime !== null ?
            (timelineTime - details.startTime) * details.animation.playbackRate
            : null;
        if (value == 0) {
          details.startTime = timelineTime;
        } else {
          details.startTime =
              timelineTime != null && unconstrainedCurrentTime != null ?
                  (timelineTime - unconstrainedCurrentTime) / value : null;
        }
        applyPendingPlaybackRate(details);
        updateFinishedState(details, false, false);
        syncCurrentTime(details);
        break;

      // 3d Otherwise,
      // Run the procedure to play an animation for animation with the
      // auto-rewind flag set to false.
      default:
        this.play();
    }
  }

  persist() {
    proxyAnimations.get(this).animation.persist();
  }

  get id() {
    return proxyAnimations.get(this).animation.id;
  }

  cancel() {
    const details = proxyAnimations.get(this);
    if (!details.timeline) {
      details.animation.cancel();
      return;
    }

    // https://www.w3.org/TR/web-animations-1/#canceling-an-animation-section
    // 1. If animation’s play state is not idle, perform the following steps:
    //    1.1  Run the procedure to reset an animation’s pending tasks on
    //         animation.
    //    1.2+ Handled by native implementation.
    if (details.playState == 'idle')
      return;
    resetPendingTasks(details);
    details.animation.cancel();

    // 2. Make animation’s hold time unresolved.
    // 3. Make animation’s start time unresolved.
    details.startTime = null;
    details.holdTime = null;
    // details.playState = 'idle';

    // Extra step in the polyfill the ensure the animation stops ticking.
    removeAnimation(details.timeline, details.animation);
  }

  get onfinish() {
    return proxyAnimations.get(this).animation.onfinish;
  }
  set onfinish(value) {
    proxyAnimations.get(this).animation.onfinish = value;
  }
  get oncancel() {
    return proxyAnimations.get(this).animation.oncancel;
  }
  set oncancel(value) {
    proxyAnimations.get(this).animation.oncancel = value;
  }
  get onremove() {
    return proxyAnimations.get(this).animation.onremove;
  }
  set onremove(value) {
    proxyAnimations.get(this).animation.onremove = value;
  }

  get finished() {
    const details = proxyAnimations.get(this);
    if (!details.timeline)
       return details.animation.finished;

    if (!details.finishedPromise) {
      createFinishedPromise(details);
      if (this.playState == 'finished')
        details.finishedPromsie.resolve();
    }
    return details.finishedPromise;
  }

  get ready() {
    const details = proxyAnimations.get(this);
    if (!details.timeline)
      return details.animation.ready;

    if (!details.readyPromise) {
      createReadyPromise(details);
      details.readyPromise.resolve();
    }
    return details.readyPromise;
  }
};

export function animate(keyframes, options) {
  const timeline = options.timeline;

  if (timeline instanceof ScrollTimeline)
    delete options.timeline;

  const animation = nativeElementAnimate.apply(this, [keyframes, options]);
  const proxyAnimation = new ProxyAnimation(animation, timeline);

  if (timeline instanceof ScrollTimeline) {
    animation.pause();
    proxyAnimation.play();
  }

  return proxyAnimation;
};<|MERGE_RESOLUTION|>--- conflicted
+++ resolved
@@ -207,7 +207,6 @@
   // current time as the proxy.
   syncCurrentTime(details);
 
-<<<<<<< HEAD
   // 3. Set the previous current time.
   details.previousCurrentTime = details.animation.currentTime;
 
@@ -221,22 +220,6 @@
       // 5. Setup finished notification.
       if (synchronouslyNotify) {
         details.resolve();
-=======
-  const newPlayState = isFinished() ? 'finished' : 'running';
-  if (newPlayState == details.playState)
-    return;
-
-  details.playState = newPlayState;
-  if (newPlayState == 'finished') {
-    requestAnimationFrame(() => {
-      // Finished state may have been temporary. Ensure that we are still in the
-      // 'finished' state.
-      if (details.playState == 'finished') {
-        // Resolve the finished promise and queue the onfinished event.
-        // Finish snaps to the boundary. Restore current time after the finish
-        // call.
-        const previousCurrentTime = details.animation.currentTime;
->>>>>>> 65e66a5e
         details.animation.finish();
       } else {
         details.finishdPromise.ScheduleAsyncFinish();
@@ -651,23 +634,8 @@
     //    6.3 Resolve the current ready promise of animation with animation.
     if (pendingPause(details) && details.startTime !== null) {
       details.holdTime = null;
-<<<<<<< HEAD
       details.readyPromise.cancelTask();
       details.readyPromise.resolve();
-=======
-      details.playState = 'finished';
-      removeAnimation(details.timeline, details.animation);
-      details.readyPromise = null;
-      // Resolve the finished promise and fire the finished event.
-      // TODO: polyfill the finished promise.  Otherwise, toggling an inactive
-      // timeline and back will cancel the underlying aniomation, which in turn,
-      // rejects a pending finished promise.
-      details.animation.finish();
-    } else {
-      details.startTime = null;
-      details.holdTime = seekTime;
-      details.playState = 'paused';
->>>>>>> 65e66a5e
     }
 
     // 7. If there is a pending play task and start time is resolved, cancel
