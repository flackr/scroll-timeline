--- conflicted
+++ resolved
@@ -291,13 +291,12 @@
     // boundary. The value of previous current time is used to retain this
     // value.
     const playbackRate = effectivePlaybackRate(details);
-<<<<<<< HEAD
-    const effectEnd = details.animation.effect.getTiming().duration;
+    const upperBound = effectEnd(details);
     let boundary = details.previousCurrentTime;
     // TODO: Support hold phase.
-    if (playbackRate > 0 && unconstrainedCurrentTime >= effectEnd) {
-      if (boundary === null || boundary < effectEnd)
-        boundary = effectEnd;
+    if (playbackRate > 0 && unconstrainedCurrentTime >= upperBound) {
+      if (boundary === null || boundary < upperBound)
+        boundary = upperBound;
       details.holdTime = didSeek ? unconstrainedCurrentTime : boundary;
     } else if (playbackRate < 0 && unconstrainedCurrentTime <= 0) {
       if (boundary == null || boundary > 0)
@@ -310,14 +309,6 @@
       details.holdTime = null;
     }
   }
-=======
-    const currentTime = details.animation.currentTime;
-    if (playbackRate < 0 && currentTime <= 0)
-      return true;
-    if (playbackRate > 0 &&
-        currentTime >= effectEnd(details))
-      return true;
->>>>>>> 079efd55
 
   // Additional step to ensure that the native animation has the same value for
   // current time as the proxy.
@@ -326,7 +317,6 @@
   // 3. Set the previous current time.
   details.previousCurrentTime = details.proxy.currentTime;
 
-<<<<<<< HEAD
   // 4. Set the current finished state.
   const playState = details.proxy.playState;
 
@@ -339,21 +329,6 @@
       if (synchronouslyNotify) {
         details.finishedPromise.resolve();
         // Handle finished event and remove animation effect if not filled.
-=======
-  details.playState = newPlayState;
-  if (newPlayState == 'finished') {
-    requestAnimationFrame(() => {
-      // Finished state may have been temporary. Ensure that we are still in the
-      // 'finished' state.
-      if (details.playState == 'finished') {
-        // Resolve the finished promise and queue the onfinished event.
-        // Finish snaps to the boundary. Restore current time after the finish
-        // call.
-        // TODO: Polyfill the finished promise.  If the timeline goes inactive
-        // during the lifetime of the animation then the finished promise for
-        // the underlying animation will be rejected.
-        const previousCurrentTime = details.animation.currentTime;
->>>>>>> 079efd55
         details.animation.finish();
       } else {
         details.finishedPromise.scheduleAsyncFinish();
@@ -418,13 +393,6 @@
   // 6. Let animation’s current ready promise be the result of creating a new
   //    resolved Promise object.
   details.readyPromise = null;
-}
-
-function effectEnd(details) {
-  const timing = details.animation.effect.getTiming();
-  const totalDuration =
-      timing.delay + timing.endDelay + timing.iterations * timing.duration;
-  return Math.max(0, totalDuration);
 }
 
 function playInternal(details, autoRewind) {
@@ -563,11 +531,7 @@
     return;
   }
 
-<<<<<<< HEAD
-  if (details.proxy.playState == 'running') {
-=======
   if (this.playState == 'running' || this.playState == 'finished') {
->>>>>>> 079efd55
     details.animation.currentTime =
         (timelineTime - this.startTime) * this.playbackRate;
     updateFinishedState(details, false, false);
@@ -687,8 +651,7 @@
       // 2. Let seek time be zero if playback rate >= 0, and animation’s
       //    associated effect end otherwise.
       const seekTime =
-          details.animation.playbackRate >= 0 ?
-              0 : details.animation.effect.getTiming().duration;
+          details.animation.playbackRate >= 0 ? 0 : effectEnd(details);
 
       // 3.  Update the animation based on the first matching condition if any:
       switch (previousPlayState) {
@@ -716,23 +679,10 @@
           details.holdTime = previousCurrentTime;
           break;
 
-<<<<<<< HEAD
         // Oterwise
         default:
           details.holdTime = null;
           details.startTime = null;
-=======
-        case 'running':
-        case 'finished':
-          details.playState = previousPlayState;
-          details.startTime =
-              playbackRate < 0 ? effectEnd(details) : 0;
-          details.holdTime =
-              previousPlayState == 'finished' ? previousCurrentTime : null;
-          addAnimation(details.timeline, details.animation,
-              tickAnimation.bind(this));
-          break;
->>>>>>> 079efd55
       }
 
       // Additional steps required if the animation is pending as we need to
@@ -952,7 +902,7 @@
     //    then finished.
     if (currentTime != null) {
       if (details.animation.playbackRate > 0 &&
-          currentTime >= details.animation.effect.getTiming().duration)
+          currentTime >= effectEnd(details))
         return 'finished';
       if (details.animation.playbackRate < 0 && currentTime <= 0)
         return 'finished';
@@ -994,11 +944,8 @@
       details.animation.finish();
       return;
     }
-<<<<<<< HEAD
 
     // 2. Apply any pending playback rate to animation.
-=======
->>>>>>> 079efd55
     applyPendingPlaybackRate(details);
 
     // 3. Set limit as follows:
@@ -1055,48 +1002,7 @@
       return;
     }
 
-<<<<<<< HEAD
     playInternal(details, /* autoRewind */ true);
-=======
-    let previousCurrentTime = details.animation.currentTime;
-
-    // Resume of a paused animation after a timeline change snaps to
-    // the scroll position.
-    if (details.resetCurrentTimeOnResume) {
-      previousCurrentTime = null;
-      details.resetCurrentTimeOnResume = false;
-    }
-
-    // Snap to boundary if currently out of bounds.
-    const playbackRate = effectivePlaybackRate(details);
-    const duration = effectEnd(details);
-    let seekTime = null;
-    if (playbackRate > 0 && (previousCurrentTime == null ||
-                             previousCurrentTime < 0 ||
-                             previousCurrentTime >= duration)) {
-      // TODO: throw exception if duration == Infinity.
-      seekTime = 0;
-    } else if (playbackRate < 0 && (previousCurrentTime == null ||
-                                    previousCurrentTime <= 0 ||
-                                    previousCurrentTime > duration)) {
-      seekTime = duration;
-    } else if (playbackRate == 0 && previousCurrentTime == null) {
-      seekTime = 0;
-    }
-
-    details.playState = "running";
-    if (seekTime != null) {
-      this.startTime = seekTime;
-    } else {
-      // Force recalculation of the start time.
-      this.currentTime = previousCurrentTime;
-    }
-
-    addAnimation(details.timeline, details.animation,
-                 tickAnimation.bind(this));
-    if (!details.readyPromise)
-      createReadyPromise(details);
->>>>>>> 079efd55
   }
 
   pause() {
@@ -1113,7 +1019,6 @@
     if (details.playState == "paused")
       return;
 
-<<<<<<< HEAD
     // 3. Let seek time be a time value that is initially unresolved.
     // 4. Let has finite timeline be true if animation has an associated
     //    timeline that is not monotonically increasing.
@@ -1133,7 +1038,7 @@
     //             Set seek time to animation's associated effect end.
 
     const playbackRate = details.animation.playbackRate;
-    const duration = details.animation.effect.getTiming().duration;
+    const duration = effectEnd(details);
 
     if (details.animation.currentTime === null) {
       if (playbackRate >= 0) {
@@ -1162,12 +1067,6 @@
     if (details.playState == 'running' && details.readyPromise &&
         details.readyPromise.state() == 'pending') {
       details.readyPromise.cancelTask();
-=======
-    const previousCurrentTime = details.animation.currentTime;
-    if (!previousCurrentTime) {
-      details.startTime =
-          effectivePlaybackRate(details) < 0 ? effectEnd(details) : 0;
->>>>>>> 079efd55
     } else {
       details.readyPromise = null;
     }
@@ -1183,7 +1082,6 @@
   reverse() {
     const details = proxyAnimations.get(this);
     const playbackRate = effectivePlaybackRate(details);
-<<<<<<< HEAD
     const previousCurrentTime =
         details.resetCurrentTimeOnResume ? null :  this.currentTime;
     const inifiniteDuration = effectEnd(details) == Infinity;
@@ -1197,11 +1095,6 @@
     if (!details.timeline || !reversable) {
       if (reversable)
         details.pendingPlaybackRate = -effectivePlaybackRate(details);
-=======
-    const duration = effectEnd(details);
-    if (playbackRate == 0 || (playbackRate > 0 && duration == Infinity)) {
-      // Let native implementation handle throwing the exception.
->>>>>>> 079efd55
       details.animation.reverse();
       return;
     }
