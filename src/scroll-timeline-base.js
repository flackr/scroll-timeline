// Copyright 2019 Google LLC
//
// Licensed under the Apache License, Version 2.0 (the "License");
// you may not use this file except in compliance with the License.
// You may obtain a copy of the License at
//
//     https://www.apache.org/licenses/LICENSE-2.0
//
// Unless required by applicable law or agreed to in writing, software
// distributed under the License is distributed on an "AS IS" BASIS,
// WITHOUT WARRANTIES OR CONDITIONS OF ANY KIND, either express or implied.
// See the License for the specific language governing permissions and
// limitations under the License.

import { parseLength } from "./utils";

import { installCSSOM } from "./proxy-cssom.js";
installCSSOM();

const AUTO = new CSSKeywordValue("auto");

let scrollTimelineOptions = new WeakMap();
let extensionScrollOffsetFunctions = [];

function scrollEventSource(scrollSource) {
  if (scrollSource === document.scrollingElement) return document;
  return scrollSource;
}

/**
 * Updates the currentTime for all Web Animation instanced attached to a ScrollTimeline instance
 * @param scrollTimelineInstance {ScrollTimeline}
 */
function updateInternal(scrollTimelineInstance) {
  let animations = scrollTimelineOptions.get(scrollTimelineInstance).animations;
  if (animations.length === 0) return;
  let timelineTime = scrollTimelineInstance.currentTime;

  for (let i = 0; i < animations.length; i++) {
    animations[i].tickAnimation(timelineTime);
  }
}

/**
 * Calculates a scroll offset that corrects for writing modes, text direction
 * and a logical orientation.
 * @param scrollTimeline {ScrollTimeline}
 * @param orientation {String}
 * @returns {Number}
 */
function directionAwareScrollOffset(scrollSource, orientation) {
  const style = getComputedStyle(scrollSource);
  // All writing modes are vertical except for horizontal-tb.
  // TODO: sideways-lr should flow bottom to top, but is currently unsupported
  // in Chrome.
  // http://drafts.csswg.org/css-writing-modes-4/#block-flow
  const horizontalWritingMode = style.writingMode == 'horizontal-tb';
  let currentScrollOffset  = scrollSource.scrollTop;
  if (orientation == 'horizontal' ||
     (orientation == 'inline' && horizontalWritingMode) ||
     (orientation == 'block' && !horizontalWritingMode)) {
    // Negative values are reported for scrollLeft when the inline text
    // direction is right to left or for vertical text with a right to left
    // block flow. This is a consequence of shifting the scroll origin due to
    // changes in the overflow direction.
    // http://drafts.csswg.org/cssom-view/#overflow-directions.
    currentScrollOffset = Math.abs(scrollSource.scrollLeft);
  }
  return currentScrollOffset;
}

/**
 * Determines target effect end based on animation duration, iterations count and start and end delays
 *  returned value should always be positive
 * @param options {Animation} animation
 * @returns {number}
 */
export function calculateTargetEffectEnd(animation) {
  return animation.effect.getComputedTiming().activeDuration;
}

/**
 * Enables the usage of custom parser and evaluator function, utilized by intersection based offset.
 * @param parseFunction {Function}
 * @param evaluateFunction {Function}
 * @returns {Array} all currently installed parsers
 */
export function installScrollOffsetExtension(parseFunction, evaluateFunction) {
  extensionScrollOffsetFunctions.push({
    parse: parseFunction,
    evaluate: evaluateFunction,
  });
  return extensionScrollOffsetFunctions;
}

/**
 * Calculates scroll offset based on orientation and scrollSource geometry
 * @param scrollSource {DOMElement}
 * @param orientation {String}
 * @returns {number}
 */
export function calculateMaxScrollOffset(scrollSource, orientation) {
  // Only one horizontal writing mode: horizontal-tb.  All other writing modes
  // flow vertically.
  const horizontalWritingMode =
    getComputedStyle(this.scrollSource).writingMode == 'horizontal-tb';
  if (orientation === "block")
    orientation = horizontalWritingMode ? "vertical" : "horizontal";
  else if (orientation === "inline")
    orientation = horizontalWritingMode ? "horizontal" : "vertical";
  if (orientation === "vertical")
    return scrollSource.scrollHeight - scrollSource.clientHeight;
  else if (orientation === "horizontal")
    return scrollSource.scrollWidth - scrollSource.clientWidth;
}

function resolvePx(cssValue, resolvedLength) {
  if (cssValue instanceof CSSUnitValue) {
    if (cssValue.unit == "percent")
      return cssValue.value * resolvedLength / 100;
    else if (cssValue.unit == "px")
      return cssValue.value;
    else
      throw TypeError("Unhandled unit type " + cssValue.unit);
  } else if (cssValue instanceof CSSMathSum) {
    let total = 0;
    for (let value of cssValue.values) {
      total += resolvePx(value, resolvedLength);
    }
    return total;
  }
  throw TypeError("Unsupported value type: " + typeof(cssValue));
}

export function calculateScrollOffset(
  autoValue,
  scrollSource,
  orientation,
  offset,
  fn
) {
  if (fn)
    return fn(
      scrollSource,
      orientation,
      offset,
      autoValue.value == 0 ? "start" : "end"
    );
  // TODO: Support other writing directions.
  if (orientation === "block") orientation = "vertical";
  else if (orientation === "inline") orientation = "horizontal";

  let maxValue =
    orientation === "vertical"
      ? scrollSource.scrollHeight - scrollSource.clientHeight
      : scrollSource.scrollWidth - scrollSource.clientWidth;
  let parsed = parseLength(offset === AUTO ? autoValue : offset);
  return resolvePx(parsed, maxValue);
}

/**
 * Resolve scroll offsets per
 * https://drafts.csswg.org/scroll-animations-1/#effective-scroll-offsets-algorithm
 * @param scrollSource {DOMElement}
 * @param orientation {String}
 * @param scrollOffsets {Array}
 * @param fns {Array}
 * @returns {Array}
 */
export function resolveScrollOffsets(
  scrollSource,
  orientation,
  scrollOffsets,
  fns
) {
  // 1. Let effective scroll offsets be an empty list of effective scroll
  // offsets.
  let effectiveScrollOffsets = [];
  // 2. Let first offset be true.
  let firstOffset = true;

  // 3. If scrollOffsets is empty
  if(scrollOffsets.length == 0) {
    // 3.1 Run the procedure to resolve a scroll timeline offset for auto with
    // the is first flag set to first offset and add the resulted value into
    // effective scroll offsets.
    effectiveScrollOffsets.push(
      calculateScrollOffset(
        new CSSUnitValue(0, 'percent'),
        scrollSource,
        orientation,
        AUTO
    ));
    // 3.2 Set first offset to false.
    firstOffset = false;
    // 3.3 Run the procedure to resolve a scroll timeline offset for auto with
    // the is first flag set to first offset and add the resulted value into
    // effective scroll offsets.
    effectiveScrollOffsets.push(
      calculateScrollOffset(
        new CSSUnitValue(100, 'percent'),
        scrollSource,
        orientation,
        AUTO
    ));
  }
  // 4. If scrollOffsets has exactly one element
  else if(scrollOffsets.length == 1) {
    // 4.1 Run the procedure to resolve a scroll timeline offset for auto with
    // the is first flag set to first offset and add the resulted value into
    // effective scroll offsets.
    effectiveScrollOffsets.push(
      calculateScrollOffset(
        new CSSUnitValue(0, 'percent'),
        scrollSource,
        orientation,
        AUTO
    ));
    // 4.2 Set first offset to false.
    firstOffset = false;
  }
  // 5. For each scroll offset in the list of scrollOffsets, perform the
  // following steps:
  for (let i = 0; i < scrollOffsets.length; i++) {
    // 5.1 Let effective offset be the result of applying the procedure
    // to resolve a scroll timeline offset for scroll offset with the is
    // first flag set to first offset.
    let effectiveOffset = calculateScrollOffset(
      firstOffset ? new CSSUnitValue(0, 'percent') : new CSSUnitValue(100, 'percent'),
      scrollSource,
      orientation,
      scrollOffsets[i],
      fns[i]);
    //  5.2 If effective offset is null, the effective scroll offsets is empty and abort the remaining steps.
    if(effectiveOffset === null)
      return [];
    // 5.3 Add effective offset into effective scroll offsets.
    effectiveScrollOffsets.push(effectiveOffset);
    // 5.4 Set first offset to false.
    firstOffset = false;
  }
  // 6. Return effective scroll offsets.
  return effectiveScrollOffsets;
}

/**
 * Compute scroll timeline progress per
 * https://drafts.csswg.org/scroll-animations-1/#progress-calculation-algorithm
 * @param offset {number}
 * @param scrollOffsets {Array}
 * @returns {number}
 */
export function ComputeProgress(
  offset,
  scrollOffsets
) {
  // 1. Let scroll offsets be the result of applying the procedure to resolve
  // scroll timeline offsets for scrollOffsets.
  // 2. Let offset index correspond to the position of the last offset in
  // scroll offsets whose value is less than or equal to offset and the value
  // at the following position greater than offset.
  let offsetIndex;
  for (offsetIndex = scrollOffsets.length - 2;
       offsetIndex >= 0 && 
         !(scrollOffsets[offsetIndex] <= offset && offset < scrollOffsets[offsetIndex + 1]);
       offsetIndex--) {
  }
  // 3. Let start offset be the offset value at position offset index in
  // scroll offsets.
  let startOffset = scrollOffsets[offsetIndex];
  // 4. Let end offset be the value of next offset in scroll offsets after
  // start offset.
  let endOffset = scrollOffsets[offsetIndex + 1];
  // 5. Let size be the number of offsets in scroll offsets.
  let size = scrollOffsets.length;
  // 6. Let offset weight be the result of evaluating 1 / (size - 1).
  let offsetWeight = 1 / (size - 1);
  // 7. Let interval progress be the result of evaluating
  // (offset - start offset) / (end offset - start offset).
  let intervalProgress =  (offset - startOffset) / (endOffset - startOffset);
  // 8. Return the result of evaluating
  // (offset index + interval progress) × offset weight.
  return (offsetIndex + intervalProgress) * offsetWeight;
}

/**
 * Removes a Web Animation instance from ScrollTimeline
 * @param scrollTimeline {ScrollTimeline}
 * @param animation {Animation}
 * @param options {Object}
 */
export function removeAnimation(scrollTimeline, animation) {
  let animations = scrollTimelineOptions.get(scrollTimeline).animations;
  for (let i = 0; i < animations.length; i++) {
    if (animations[i].animation == animation) {
      animations.splice(i, 1);
    }
  }
}

/**
 * Attaches a Web Animation instance to ScrollTimeline.
 * @param scrollTimeline {ScrollTimeline}
 * @param animation {Animation}
 * @param tickAnimation {function(number)}
 */
export function addAnimation(scrollTimeline, animation, tickAnimation) {
  let animations = scrollTimelineOptions.get(scrollTimeline).animations;
  for (let i = 0; i < animations.length; i++) {
    if (animations[i].animation == animation)
      return;
  }

  animations.push({
    animation: animation,
    tickAnimation: tickAnimation
  });
  updateInternal(scrollTimeline);
}

// TODO: this is a private function used for unit testing add function
export function _getStlOptions(scrollTimeline) {
  return scrollTimelineOptions.get(scrollTimeline);
}

export class ScrollTimeline {
  constructor(options) {
    scrollTimelineOptions.set(this, {
      scrollSource: null,
      orientation: "block",
      scrollOffsets: [],

      // Internal members
      animations: [],
      scrollOffsetFns: [],
    });
    this.scrollSource =
      options && options.scrollSource !== undefined ? options.scrollSource : document.scrollingElement;
    this.orientation = (options && options.orientation) || "block";
    this.scrollOffsets = options && options.scrollOffsets !== undefined ? options.scrollOffsets : [];
  }

  set scrollSource(element) {
    if (this.scrollSource)
      scrollEventSource(this.scrollSource).removeEventListener("scroll", () =>
        updateInternal(this)
      );
    scrollTimelineOptions.get(this).scrollSource = element;
    if (element) {
      scrollEventSource(element).addEventListener("scroll", () =>
        updateInternal(this)
      );
    }
    updateInternal(this);
  }

  get scrollSource() {
    return scrollTimelineOptions.get(this).scrollSource;
  }

  set orientation(orientation) {
    if (
      ["block", "inline", "horizontal", "vertical"].indexOf(orientation) === -1
    ) {
      throw TypeError("Invalid orientation");
    }
    scrollTimelineOptions.get(this).orientation = orientation;
    updateInternal(this);
  }

  get orientation() {
    return scrollTimelineOptions.get(this).orientation;
  }

  set scrollOffsets(value) {
    let offsets = [];
    let fns = [];
    for (let input of value) {
      let fn = null;
      let offset = undefined;
      if (input == "auto")
        input = AUTO;
      for (let i = 0; i < extensionScrollOffsetFunctions.length; i++) {
        let result = extensionScrollOffsetFunctions[i].parse(input);
        if (result !== undefined) {
          offset = result;
          fn = extensionScrollOffsetFunctions[i].evaluate;
          break;
        }
      }
      if (!fn) {
        if (input != AUTO) {
          let parsed = parseLength(input);
          // TODO: This should check CSSMathSum values as well.
          if (!parsed || (parsed instanceof CSSUnitValue && parsed.unit == "number"))
            throw TypeError("Invalid scrollOffsets entry.");
        }
        offset = input;
      }
      offsets.push(offset);
      fns.push(fn);
    }
    if (offsets.length == 1 && offsets[0] == AUTO)
      throw TypeError("Invalid scrollOffsets value.");
    let data = scrollTimelineOptions.get(this);
    data.scrollOffsets = offsets;
    data.scrollOffsetFns = fns;
    updateInternal(this);
  }

  get scrollOffsets() {
    let data = scrollTimelineOptions.get(this);
    return data.scrollOffsets;
  }

<<<<<<< HEAD
  get duration() {
    return CSS.percent(100);
=======
  set timeRange(range) {
    if (range != "auto") {
      // Check for a valid number, which if finite and not NaN.
      if (typeof(range) != "number" || !Number.isFinite(range) || range != range)
        throw TypeError("Invalid timeRange value");
    }
    scrollTimelineOptions.get(this).timeRange = range;
    updateInternal(this);
  }

  get timeRange() {
    return scrollTimelineOptions.get(this).timeRange;
>>>>>>> 3968928 (Implement support for multiple scroll offsets. (#28))
  }

  get phase() {
    // Per https://drafts.csswg.org/scroll-animations-1/#phase-algorithm
    // Step 1
    let unresolved = null;
    //   if source is null
    if (!this.scrollSource) return "inactive";
    let scrollerStyle = getComputedStyle(this.scrollSource);

    //   if source does not currently have a CSS layout box
    if (scrollerStyle.display == "none")
      return "inactive";

    //   if source's layout box is not a scroll container"
    if (this.scrollSource != document.scrollingElement &&
        (scrollerStyle.overflow == 'visible' ||
         scrollerStyle.overflow == "clip")) {
        return "inactive";
    }

    let effectiveScrollOffsets = resolveScrollOffsets(
      this.scrollSource,
      this.orientation,
      this.scrollOffsets,
      scrollTimelineOptions.get(this).scrollOffsetFns
    );

    //   if source's effective scroll range is null
    if (effectiveScrollOffsets.length == 0)
      return "inactive";

    let maxOffset = calculateScrollOffset(
      new CSSUnitValue(100, 'percent'),
      this.scrollSource,
      this.orientation,
      new CSSUnitValue(100, 'percent'),
      null
    );
    let startOffset = effectiveScrollOffsets[0];
    let endOffset = effectiveScrollOffsets[effectiveScrollOffsets.length - 1];

    // Step 2
    const currentScrollOffset =
        directionAwareScrollOffset(this.scrollSource, this.orientation);

    // Step 3
    if (currentScrollOffset < startOffset)
      return "before";
    if (currentScrollOffset >= endOffset && endOffset < maxOffset)
      return "after";
    return "active"
  }

  get currentTime() {
    // Per https://wicg.github.io/scroll-animations/#current-time-algorithm
    // Step 1
    let unresolved = null;
    if (!this.scrollSource) return unresolved;
    if (this.phase == 'inactive')
      return unresolved;

    let effectiveScrollOffsets = resolveScrollOffsets(
      this.scrollSource,
      this.orientation,
      this.scrollOffsets,
      scrollTimelineOptions.get(this).scrollOffsetFns
    );
    let startOffset = effectiveScrollOffsets[0];
    let endOffset = effectiveScrollOffsets[effectiveScrollOffsets.length - 1];
<<<<<<< HEAD
=======
    let timeRange = calculateTimeRange(this);
>>>>>>> 3968928 (Implement support for multiple scroll offsets. (#28))

    // Step 2
    const currentScrollOffset =
        directionAwareScrollOffset(this.scrollSource, this.orientation);

    // Step 3
    if (currentScrollOffset < startOffset)
      return CSS.percent(0);

    // Step 4
    if (currentScrollOffset >= endOffset)
      return CSS.percent(100);

    // Step 5
    let progress = ComputeProgress(
      currentScrollOffset,
      effectiveScrollOffsets
    );
<<<<<<< HEAD
    return CSS.percent(100 * progress);
=======
    return progress * timeRange;
>>>>>>> 3968928 (Implement support for multiple scroll offsets. (#28))
  }

  get __polyfill() {
    return true;
  }
}<|MERGE_RESOLUTION|>--- conflicted
+++ resolved
@@ -413,23 +413,8 @@
     return data.scrollOffsets;
   }
 
-<<<<<<< HEAD
   get duration() {
     return CSS.percent(100);
-=======
-  set timeRange(range) {
-    if (range != "auto") {
-      // Check for a valid number, which if finite and not NaN.
-      if (typeof(range) != "number" || !Number.isFinite(range) || range != range)
-        throw TypeError("Invalid timeRange value");
-    }
-    scrollTimelineOptions.get(this).timeRange = range;
-    updateInternal(this);
-  }
-
-  get timeRange() {
-    return scrollTimelineOptions.get(this).timeRange;
->>>>>>> 3968928 (Implement support for multiple scroll offsets. (#28))
   }
 
   get phase() {
@@ -500,10 +485,6 @@
     );
     let startOffset = effectiveScrollOffsets[0];
     let endOffset = effectiveScrollOffsets[effectiveScrollOffsets.length - 1];
-<<<<<<< HEAD
-=======
-    let timeRange = calculateTimeRange(this);
->>>>>>> 3968928 (Implement support for multiple scroll offsets. (#28))
 
     // Step 2
     const currentScrollOffset =
@@ -522,11 +503,7 @@
       currentScrollOffset,
       effectiveScrollOffsets
     );
-<<<<<<< HEAD
     return CSS.percent(100 * progress);
-=======
-    return progress * timeRange;
->>>>>>> 3968928 (Implement support for multiple scroll offsets. (#28))
   }
 
   get __polyfill() {
