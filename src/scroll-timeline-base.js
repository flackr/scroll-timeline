// Copyright 2019 Google LLC
//
// Licensed under the Apache License, Version 2.0 (the "License");
// you may not use this file except in compliance with the License.
// You may obtain a copy of the License at
//
//     https://www.apache.org/licenses/LICENSE-2.0
//
// Unless required by applicable law or agreed to in writing, software
// distributed under the License is distributed on an "AS IS" BASIS,
// WITHOUT WARRANTIES OR CONDITIONS OF ANY KIND, either express or implied.
// See the License for the specific language governing permissions and
// limitations under the License.

import { parseLength } from "./utils";

import { installCSSOM } from "./proxy-cssom.js";
installCSSOM();

const AUTO = new CSSKeywordValue("auto");

let scrollTimelineOptions = new WeakMap();
let extensionScrollOffsetFunctions = [];

function scrollEventSource(source) {
  if (source === document.scrollingElement) return document;
  return source;
}

/**
 * Updates the currentTime for all Web Animation instanced attached to a ScrollTimeline instance
 * @param scrollTimelineInstance {ScrollTimeline}
 */
function updateInternal(scrollTimelineInstance) {
  validateSource(scrollTimelineInstance);
  const details = scrollTimelineOptions.get(scrollTimelineInstance);
  let animations = details.animations;
  if (animations.length === 0) return;
  let timelineTime = scrollTimelineInstance.currentTime;
  for (let i = 0; i < animations.length; i++) {
    animations[i].tickAnimation(timelineTime);
  }
}

/**
 * Calculates a scroll offset that corrects for writing modes, text direction
 * and a logical orientation.
 * @param scrollTimeline {ScrollTimeline}
 * @param orientation {String}
 * @returns {Number}
 */
function directionAwareScrollOffset(source, orientation) {
  if (!source)
    return null;

  const style = getComputedStyle(source);
  // All writing modes are vertical except for horizontal-tb.
  // TODO: sideways-lr should flow bottom to top, but is currently unsupported
  // in Chrome.
  // http://drafts.csswg.org/css-writing-modes-4/#block-flow
  const horizontalWritingMode = style.writingMode == 'horizontal-tb';
  let currentScrollOffset  = source.scrollTop;
  if (orientation == 'horizontal' ||
     (orientation == 'inline' && horizontalWritingMode) ||
     (orientation == 'block' && !horizontalWritingMode)) {
    // Negative values are reported for scrollLeft when the inline text
    // direction is right to left or for vertical text with a right to left
    // block flow. This is a consequence of shifting the scroll origin due to
    // changes in the overflow direction.
    // http://drafts.csswg.org/cssom-view/#overflow-directions.
    currentScrollOffset = Math.abs(source.scrollLeft);
  }
  return currentScrollOffset;
}

/**
 * Determines target effect end based on animation duration, iterations count and start and end delays
 *  returned value should always be positive
 * @param options {Animation} animation
 * @returns {number}
 */
export function calculateTargetEffectEnd(animation) {
  return animation.effect.getComputedTiming().activeDuration;
}

/**
 * Calculates scroll offset based on orientation and source geometry
 * @param source {DOMElement}
 * @param orientation {String}
 * @returns {number}
 */
export function calculateMaxScrollOffset(source, orientation) {
  // Only one horizontal writing mode: horizontal-tb.  All other writing modes
  // flow vertically.
  const horizontalWritingMode =
    getComputedStyle(source).writingMode == 'horizontal-tb';
  if (orientation === "block")
    orientation = horizontalWritingMode ? "vertical" : "horizontal";
  else if (orientation === "inline")
    orientation = horizontalWritingMode ? "horizontal" : "vertical";
  if (orientation === "vertical")
    return source.scrollHeight - source.clientHeight;
  else if (orientation === "horizontal")
    return source.scrollWidth - source.clientWidth;
}

function resolvePx(cssValue, resolvedLength) {
  if (cssValue instanceof CSSUnitValue) {
    if (cssValue.unit == "percent")
      return cssValue.value * resolvedLength / 100;
    else if (cssValue.unit == "px")
      return cssValue.value;
    else
      throw TypeError("Unhandled unit type " + cssValue.unit);
  } else if (cssValue instanceof CSSMathSum) {
    let total = 0;
    for (let value of cssValue.values) {
      total += resolvePx(value, resolvedLength);
    }
    return total;
  }
  throw TypeError("Unsupported value type: " + typeof(cssValue));
}

// Detects if the cached source is obsolete, and updates if required
// to ensure the new source has a scroll listener.
function validateSource(timeline) {
  if (!(timeline instanceof ViewTimeline))
    return;

  const node = timeline.subject;
  if (!node) {
    updateSource(timeline, null);
    return;
  }

  const display  = getComputedStyle(node).display;
  if (display == 'none') {
    updateSource(timeline, null);
    return;
  }

  const source = getScrollParent(node);
  updateSource(timeline, source);
}

function updateSource(timeline, source) {
  const details = scrollTimelineOptions.get(timeline);
  const oldSource = details.source;
  const oldScrollListener = details.scrollListener;
  if (oldSource == source)
    return;

  if (oldSource && oldScrollListener) {
    scrollEventSource(oldSource).removeEventListener("scroll",
                                                     oldScrollListener);
  }
  scrollTimelineOptions.get(timeline).source = source;
  if (source) {
    const listener = () => {
      updateInternal(timeline);
    };
    scrollEventSource(source).addEventListener("scroll", listener);
    details.scrollListener = listener;
  }
}

/**
 * Removes a Web Animation instance from ScrollTimeline
 * @param scrollTimeline {ScrollTimeline}
 * @param animation {Animation}
 * @param options {Object}
 */
export function removeAnimation(scrollTimeline, animation) {
  let animations = scrollTimelineOptions.get(scrollTimeline).animations;
  for (let i = 0; i < animations.length; i++) {
    if (animations[i].animation == animation) {
      animations.splice(i, 1);
    }
  }
}

/**
 * Attaches a Web Animation instance to ScrollTimeline.
 * @param scrollTimeline {ScrollTimeline}
 * @param animation {Animation}
 * @param tickAnimation {function(number)}
 */
export function addAnimation(scrollTimeline, animation, tickAnimation) {
  let animations = scrollTimelineOptions.get(scrollTimeline).animations;
  for (let i = 0; i < animations.length; i++) {
    if (animations[i].animation == animation)
      return;
  }

  animations.push({
    animation: animation,
    tickAnimation: tickAnimation
  });
  updateInternal(scrollTimeline);
}

// TODO: this is a private function used for unit testing add function
export function _getStlOptions(scrollTimeline) {
  return scrollTimelineOptions.get(scrollTimeline);
}

export class ScrollTimeline {
  constructor(options) {
    scrollTimelineOptions.set(this, {
      source: null,
      orientation: "block",

      // View timeline
      subject: null,
      inset: options.inset,

      // Internal members
      animations: [],
      scrollListener: null
    });
    const source =
      options && options.source !== undefined ? options.source
                                              : document.scrollingElement;
    updateSource(this, source);
    this.orientation = (options && options.orientation) || "block";
    updateInternal(this);
  }

  set source(element) {
    updateSource(this, element);
    updateInternal(this);
  }

  get source() {
    return scrollTimelineOptions.get(this).source;
  }

  set orientation(orientation) {
    if (
      ["block", "inline", "horizontal", "vertical"].indexOf(orientation) === -1
    ) {
      throw TypeError("Invalid orientation");
    }
    scrollTimelineOptions.get(this).orientation = orientation;
    updateInternal(this);
  }

  get orientation() {
    return scrollTimelineOptions.get(this).orientation;
  }

  get duration() {
    return CSS.percent(100);
  }

  get phase() {
    // Per https://drafts.csswg.org/scroll-animations-1/#phase-algorithm
    // Step 1
    const unresolved = null;
    //   if source is null
    const container = this.source;
    if (!container) return "inactive";
    let scrollerStyle = getComputedStyle(container);

    //   if source does not currently have a CSS layout box
    if (scrollerStyle.display == "none")
      return "inactive";

    //   if source's layout box is not a scroll container"
    if (container != document.scrollingElement &&
        (scrollerStyle.overflow == 'visible' ||
         scrollerStyle.overflow == "clip")) {
        return "inactive";
    }

    return "active"
  }

  get currentTime() {
    const unresolved = null;
    const container = this.source;
    if (!container) return unresolved;
    if (this.phase == 'inactive')
      return unresolved;

    const orientation = this.orientation;
    const scrollPos = directionAwareScrollOffset(container, orientation);
    const maxScrollPos = calculateMaxScrollOffset(container, orientation);

    return maxScrollPos > 0 ? CSS.percent(100 * scrollPos / maxScrollPos)
                            : CSS.percent(100);
  }

  get __polyfill() {
    return true;
  }
}

// Methods for calculation of the containing block.
// See https://developer.mozilla.org/en-US/docs/Web/CSS/Containing_block.

function findClosestAncestor(element, matcher) {
  let candidate = element.parentElement;
  while(candidate != null) {
    if (matcher(candidate))
      return candidate;
    candidate = candidate.parentElement;
  }
}

function isBlockContainer(element) {
  const style = getComputedStyle(element);
  switch (style.display) {
    case 'block':
    case 'inline-block':
    case 'list-item':
    case 'table':
    case 'table-caption':
    case 'flow-root':
    case 'flex':
    case 'grid':
      return true;
  }

  return false;
}

function isFixedElementContainer(element) {
  const style = getComputedStyle(element);
  if (style.transform != 'none' || style.perspective != 'none')
    return true;

  if (style.willChange == 'transform' || style.willChange == 'perspective')
    return true;

  if (style.filter != 'none' || style.willChange == 'filter')
    return true;

  if (style.backdropFilter != 'none')
    return true;

  return false;
}

function isAbsoluteElementContainer(element) {
  const style = getComputedStyle(element);
  if (style.position != 'static')
    return true;

  return isFixedElementContainer(element);
}

function getContainingBlock(element) {
  switch (getComputedStyle(element).position) {
    case 'static':
    case 'relative':
    case 'sticky':
      return findClosestAncestor(element, isBlockContainer);

    case 'absolute':
      return findClosestAncestor(element, isAbsoluteElementContainer);

    case 'fixed':
      return findClosestAncestor(element, isFixedElementContainer);
  }
}

function getScrollParent(node) {
  if (!node)
    return undefined;

  while (node = getContainingBlock(node)) {
    const style = getComputedStyle(node);
    switch(style['overflow-x']) {
      case 'auto':
      case 'scroll':
      case 'hidden':
        // https://drafts.csswg.org/css-overflow-3/#overflow-propagation
        // The UA must apply the overflow from the root element to the viewport;
        // however, if the overflow is visible in both axis, then the overflow
        // of the first visible child body is applied instead.
        if (node == document.body &&
            getComputedStyle(document.scrollingElement).overflow == "visible")
          return  document.scrollingElement;

        return node;
    }
  }
  return document.scrollingElement;
}

// ---- View timelines -----

// Computes the scroll offsets corresponding to the [0, 100]% range for a
// specific phase on a view timeline.
// TODO: Track changes to determine when associated animations require their
// timing to be renormalized.
function range(timeline, phase) {
  const details = scrollTimelineOptions.get(timeline);

  const unresolved = null;
  if (timeline.phase === 'inactive')
    return unresolved;

  if (!(timeline instanceof ViewTimeline))
    return unresolved;

  // Compute the offset of the top-left corner of subject relative to
  // top-left corner of the container.
  const container = timeline.source;
  const target = timeline.subject;

  let top = 0;
  let left = 0;
  let node = target;
  const ancestor = container.offsetParent;
  while (node && node != ancestor) {
    left += node.offsetLeft;
    top += node.offsetTop;
    node = node.offsetParent;
  }
  left -= container.offsetLeft + container.clientLeft;
  top -= container.offsetTop + container.clientTop;

  // Determine the view and container size based on the scroll direction.
  // The view position is the scroll position of the logical starting edge
  // of the view.
  const style = getComputedStyle(container);
  const horizontalWritingMode = style.writingMode == 'horizontal-tb';
  const rtl = style.direction == 'rtl' || style.writingMode == 'vertical-rl';
  let viewSize = undefined;
  let viewPos = undefined;
  let containerSize = undefined;
  const orientation = details.orientation;
  if (orientation == 'horizontal' ||
      (orientation == 'inline' && horizontalWritingMode) ||
      (orientation == 'block' && !horizontalWritingMode)) {
    viewSize = target.clientWidth;
    viewPos = left;
    if (rtl)
      viewPos += container.scrollWidth - container.clientWidth;
    containerSize = container.clientWidth;
  } else {
    // TODO: support sideways-lr
    viewSize = target.clientHeight;
    viewPos = top;
    containerSize = container.clientHeight;
  }

  const inset = parseInset(details.inset, containerSize);
  const coverStartOffset = viewPos - containerSize + inset.end;
  const coverEndOffset = viewPos + viewSize - inset.start;
  let startOffset = undefined;
  let endOffset = undefined;

  // Cover:
  // 0% progress represents the position at which the start border edge of the
  // element’s principal box coincides with the end edge of its view progress
  // visibility range.
  // 100% progress represents the position at which the end border edge of the
  // element’s principal box coincides with the start edge of its view progress
  // visibility range.
  const coverStart = viewPos - containerSize;
  const coverEnd = viewPos + viewSize;

  // Contain:
  // The 0% progress represents the earlier of the following positions:
  // 1. The start border edge of the element’s principal box coincides with
  //    the start edge of its view progress visibility range.
  // 2. The end border edge of the element’s principal box coincides with
  //    the end edge of its view progress visibility range.
  // The 100% progress represents the greater of the following positions:
  // 1. The start border edge of the element’s principal box coincides with
  //  the start edge of its view progress visibility range.
  // 2. The end border edge of the element’s principal box coincides with
  //    the end edge of its view progress visibility range.
  const contain1 = viewPos + viewSize - containerSize;;
  const contain2 =  viewPos;
  const containStart = Math.min(contain1, contain2);
  const containEnd = Math.max(contain1, contain2);

  switch(phase) {
    case 'cover':
      // Range of scroll offsets where the subject element intersects the
<<<<<<< HEAD
      // source's viewport.
      startOffset = coverStart;
      endOffset = coverEnd;
=======
      // source's adjusted viewport.
      startOffset = coverStartOffset;
      endOffset = coverEndOffset;
>>>>>>> f4e94a61
      break;

    case 'contain':
      // Range of scroll offsets where the subject element is fully inside of
<<<<<<< HEAD
      // the container's viewport.
      startOffset = containStart;
      endOffset = containEnd;
=======
      // the container's adjusted viewport. If the subject's bounds exceed the
      // size of the viewport in the scroll direction then the scroll range is empty.
      startOffset = coverStartOffset + viewSize;
      endOffset = coverEndOffset - viewSize;
>>>>>>> f4e94a61
      break;

    case 'enter':
      // Range of scroll offsets where the subject element overlaps the
<<<<<<< HEAD
      // logical-start edge of the viewport.
      startOffset = coverStart;
      endOffset = containStart;
=======
      // logical-start edge of the adjusted viewport.
      startOffset = coverStartOffset;
      endOffset = coverStartOffset + viewSize;
>>>>>>> f4e94a61
      break;

    case 'exit':
      // Range of scroll offsets where the subject element overlaps the
<<<<<<< HEAD
      // logical-end edge of the viewport.
      startOffset = containEnd;
      endOffset = coverEnd;
=======
      // logical-end edge of the adjusted viewport.
      startOffset = coverEndOffset - viewSize;
      endOffset = coverEndOffset;
>>>>>>> f4e94a61
      break;
  }

  // TODO: Revisit once the clamping issue is resolved.
  // see github.com/w3c/csswg-drafts/issues/7432.

  return { start: startOffset, end: endOffset };
}

function parseInset(value, containerSize) {
  const inset = { start: 0, end: 0 };

  if(!value)
    return inset;

  const parts = value.split(' ');
  const insetParts = [];
  parts.forEach(part => {
    // TODO: Add support for relative lengths (e.g. em)
    if(part.endsWith("%"))
      insetParts.push(containerSize / 100 * parseFloat(part));
    else if(part.endsWith("px"))
      insetParts.push(parseFloat(part));
    else if(part === "auto")
      insetParts.push(0);
  });

  if (insetParts.length > 2) {
    throw TypeError("Invalid inset");
  }

  if(insetParts.length == 1) {
    inset.start = insetParts[0];
    inset.end = insetParts[0];
  } else if(insetParts.length == 2) {
    inset.start = insetParts[0];
    inset.end = insetParts[1];
  }

  return inset;
}

// Calculate the fractional offset of a (phase, percent) pair relative to the
// full cover range.
export function relativePosition(timeline, phase, percent) {
  const phaseRange = range(timeline, phase);
  const coverRange = range(timeline, 'cover');
  if (!phaseRange || !coverRange)
    return 0;

  const fraction = percent.value / 100;
  const offset =
      (phaseRange.end - phaseRange.start) * fraction + phaseRange.start;
  return (offset - coverRange.start) / (coverRange.end - coverRange.start);
}

// https://drafts.csswg.org/scroll-animations-1/rewrite#view-progress-timelines
export class ViewTimeline extends ScrollTimeline {
  // As specced, ViewTimeline has a subject and a source, but
  // ViewTimelineOptions only has source. Furthermore, there is a strict
  // relationship between subject and source (source is nearest scrollable
  // ancestor of subject).

  // Proceeding under the assumption that subject will be added to
  // ViewTimelineOptions. Inferring the source from the subject if not
  // explicitly set.
  constructor(options) {
    if (options.axis) {
      // Orientation called axis for a view timeline. Internally we can still
      // call this orientation, since the internal naming is not exposed.
      options.orientation = options.axis;
    }
    super(options);
    const details = scrollTimelineOptions.get(this);
    details.subject = options && options.subject ? options.subject : undefined;
    // TODO: Handle insets.

    validateSource(this);
    updateInternal(this);
  }

  get source() {
    validateSource(this);
    return scrollTimelineOptions.get(this).source;
  }

  set source(source) {
    throw new Error("Cannot set the source of a view timeline");
  }

  get subject() {
    return scrollTimelineOptions.get(this).subject;
  }

  // The orientation is called "axis" for a view timeline.
  // Internally we still call it orientation.
  get axis() {
    return scrollTimelineOptions.get(this).orientation;
  }

  get currentTime() {
    const unresolved = null;
    const scrollPos = directionAwareScrollOffset(this.source, this.orientation);
    if (scrollPos == unresolved)
      return unresolved;

    const offsets = range(this, 'cover');
    if (!offsets)
      return unresolved;
    const progress =
        (scrollPos - offsets.start) / (offsets.end - offsets.start);

    return CSS.percent(100 * progress);
  }

}<|MERGE_RESOLUTION|>--- conflicted
+++ resolved
@@ -449,10 +449,7 @@
   }
 
   const inset = parseInset(details.inset, containerSize);
-  const coverStartOffset = viewPos - containerSize + inset.end;
-  const coverEndOffset = viewPos + viewSize - inset.start;
-  let startOffset = undefined;
-  let endOffset = undefined;
+
 
   // Cover:
   // 0% progress represents the position at which the start border edge of the
@@ -461,8 +458,8 @@
   // 100% progress represents the position at which the end border edge of the
   // element’s principal box coincides with the start edge of its view progress
   // visibility range.
-  const coverStart = viewPos - containerSize;
-  const coverEnd = viewPos + viewSize;
+  const coverStartOffset = viewPos - containerSize + inset.end;
+  const coverEndOffset = viewPos + viewSize - inset.start;
 
   // Contain:
   // The 0% progress represents the earlier of the following positions:
@@ -475,63 +472,43 @@
   //  the start edge of its view progress visibility range.
   // 2. The end border edge of the element’s principal box coincides with
   //    the end edge of its view progress visibility range.
-  const contain1 = viewPos + viewSize - containerSize;;
-  const contain2 =  viewPos;
-  const containStart = Math.min(contain1, contain2);
-  const containEnd = Math.max(contain1, contain2);
+  const enterEndOffset = coverStartOffset + viewSize;
+  const exitStartOffset = coverEndOffset - viewSize;
+  const containStartOffset = Math.min(enterEndOffset, exitStartOffset);
+  const containEndOffset = Math.max(enterEndOffset, exitStartOffset);
+
+  let startOffset = undefined;
+  let endOffset = undefined;
 
   switch(phase) {
     case 'cover':
       // Range of scroll offsets where the subject element intersects the
-<<<<<<< HEAD
-      // source's viewport.
-      startOffset = coverStart;
-      endOffset = coverEnd;
-=======
       // source's adjusted viewport.
       startOffset = coverStartOffset;
       endOffset = coverEndOffset;
->>>>>>> f4e94a61
       break;
 
     case 'contain':
       // Range of scroll offsets where the subject element is fully inside of
-<<<<<<< HEAD
-      // the container's viewport.
-      startOffset = containStart;
-      endOffset = containEnd;
-=======
-      // the container's adjusted viewport. If the subject's bounds exceed the
-      // size of the viewport in the scroll direction then the scroll range is empty.
-      startOffset = coverStartOffset + viewSize;
-      endOffset = coverEndOffset - viewSize;
->>>>>>> f4e94a61
+      // the container's adjusted viewport (e.g. enter 100% to exit 0%). In the
+      //  event that the subject element cannot be fully contained, then the
+      // offsets are reversed to maintain a positive animation duration.
+      startOffset = containStartOffset;
+      endOffset = containEndOffset;
       break;
 
     case 'enter':
       // Range of scroll offsets where the subject element overlaps the
-<<<<<<< HEAD
-      // logical-start edge of the viewport.
-      startOffset = coverStart;
-      endOffset = containStart;
-=======
       // logical-start edge of the adjusted viewport.
       startOffset = coverStartOffset;
-      endOffset = coverStartOffset + viewSize;
->>>>>>> f4e94a61
+      endOffset = containStartOffset;
       break;
 
     case 'exit':
       // Range of scroll offsets where the subject element overlaps the
-<<<<<<< HEAD
-      // logical-end edge of the viewport.
-      startOffset = containEnd;
-      endOffset = coverEnd;
-=======
       // logical-end edge of the adjusted viewport.
-      startOffset = coverEndOffset - viewSize;
+      startOffset = containEndOffset;
       endOffset = coverEndOffset;
->>>>>>> f4e94a61
       break;
   }
 
