--- conflicted
+++ resolved
@@ -63,22 +63,16 @@
   if (!Reflect.defineProperty(window, 'Animation', { value: ProxyAnimation })) {
     throw Error('Error installing Animation constructor.');
   }
+  if (!Reflect.defineProperty(Element.prototype, "getAnimations", { value: elementGetAnimations })) {
+    throw Error(
+      "Error installing ScrollTimeline polyfill: could not attach WAAPI's getAnimations to DOM Element"
+    );
+  }
+  if (!Reflect.defineProperty(document, "getAnimations", { value: documentGetAnimations })) {
+    throw Error(
+      "Error installing ScrollTimeline polyfill: could not attach WAAPI's getAnimations to document"
+    );
+  }
 }
-<<<<<<< HEAD
-if (!Reflect.defineProperty(window, "Animation", {value: ProxyAnimation})) {
-  throw Error("Error installing Animation constructor.");
-}
-if (!Reflect.defineProperty(Element.prototype, "getAnimations", { value: elementGetAnimations })) {
-  throw Error(
-    "Error installing ScrollTimeline polyfill: could not attach WAAPI's getAnimations to DOM Element"
-  );
-}
-if (!Reflect.defineProperty(document, "getAnimations", { value: documentGetAnimations })) {
-  throw Error(
-    "Error installing ScrollTimeline polyfill: could not attach WAAPI's getAnimations to document"
-  );
-}
-=======
 
-initPolyfill();
->>>>>>> 5a2639ad
+initPolyfill();