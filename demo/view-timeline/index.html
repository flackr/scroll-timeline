--- conflicted
+++ resolved
@@ -140,23 +140,13 @@
     document.getAnimations().forEach(anim => {
       anim.cancel();
     });
-<<<<<<< HEAD
-    createProgressAnimation(progressBars[0], 'cover', orientation);
-    createProgressAnimation(progressBars[1], 'contain', orientation);
-    createProgressAnimation(progressBars[2], 'entry', orientation);
-    createProgressAnimation(progressBars[3], 'exit', orientation);
-    createProgressAnimation(progressBars[4], 'contain 25% 75%', orientation);
-    createProgressAnimation(progressBars[5], 'entry 150% exit -50%',
-                            orientation);
-=======
     createProgressAnimation(progressBars[0], 'cover', axis);
     createProgressAnimation(progressBars[1], 'contain', axis);
-    createProgressAnimation(progressBars[2], 'enter', axis);
+    createProgressAnimation(progressBars[2], 'entry', axis);
     createProgressAnimation(progressBars[3], 'exit', axis);
     createProgressAnimation(progressBars[4], 'contain 25% 75%', axis);
-    createProgressAnimation(progressBars[5], 'enter 150% exit -50%',
+    createProgressAnimation(progressBars[5], 'entry 150% exit -50%',
                             axis);
->>>>>>> dd0a0e61
   };
 
   document.querySelectorAll('input').forEach(input => {
